parameters:
- name: RunOnnxRuntimeTests
  displayName: Run Tests?
  type: boolean
  default: true

stages:
- stage: cuda
  dependsOn: []
  jobs:
    - template: templates/win-gpu-ci.yml
      parameters:
        BuildConfig: 'RelWithDebInfo'
        EnvSetupScript: setup_env_cuda_11.bat
        buildArch: x64
        additionalBuildFlags: --enable_pybind --build_java --build_nodejs --use_cuda --cuda_version=11.4 --cuda_home="C:\Program Files\NVIDIA GPU Computing Toolkit\CUDA\v11.4" --enable_cuda_profiling --cmake_extra_defines CMAKE_CUDA_ARCHITECTURES=52
        msbuildPlatform: x64
        isX86: false
        job_name_suffix: x64_RelWithDebInfo
        RunOnnxRuntimeTests: ${{ parameters.RunOnnxRuntimeTests }}
        RunStaticCodeAnalysis: false
        ORT_EP_NAME: CUDA
        MachinePool: Win-GPU-2019-beta
        DocUpdateNeeded: true

- stage: training
  dependsOn: []
  jobs:
    - template: templates/win-gpu-ci.yml
      parameters:
        BuildConfig: 'RelWithDebInfo'
        EnvSetupScript: setup_env_cuda_11.bat
        buildArch: x64
        additionalBuildFlags: --enable_pybind --enable_training --use_cuda --cuda_version=11.4 --cuda_home="C:\Program Files\NVIDIA GPU Computing Toolkit\CUDA\v11.4" --skip_onnx_tests --cmake_extra_defines CMAKE_CUDA_ARCHITECTURES=52
        msbuildPlatform: x64
        isX86: false
        job_name_suffix: x64_RelWithDebInfo
        RunOnnxRuntimeTests: ${{ parameters.RunOnnxRuntimeTests }}
        RunStaticCodeAnalysis: false
        ORT_EP_NAME: CUDA
        MachinePool: onnxruntime-Win2019-GPU-training
        isTraining: true

- stage: dml
  dependsOn: []
  jobs:
    - template: templates/win-gpu-ci.yml
      parameters:
        BuildConfig: 'RelWithDebInfo'
        EnvSetupScript: setup_env.bat
        buildArch: x64
        additionalBuildFlags: --enable_pybind --use_dml --enable_wcos  --use_winml
        msbuildPlatform: x64
        isX86: false
        job_name_suffix: x64_RelWithDebInfo
        RunOnnxRuntimeTests: ${{ parameters.RunOnnxRuntimeTests }}
        RunStaticCodeAnalysis: false
        ORT_EP_NAME: DML
        MachinePool: onnxruntime-Win2019-GPU-dml

<<<<<<< HEAD

=======
>>>>>>> acaad447
- stage: kernelDocumentation
  dependsOn: []
  jobs:
    - template: templates/win-gpu-ci.yml
      parameters:
        BuildConfig: 'RelWithDebInfo'
        EnvSetupScript: setup_env_cuda_11.bat
        buildArch: x64
        additionalBuildFlags: --gen_doc validate --skip_tests --enable_pybind --use_dml --use_cuda --cuda_version=11.4 --cuda_home="C:\Program Files\NVIDIA GPU Computing Toolkit\CUDA\v11.4" --enable_cuda_profiling --cmake_extra_defines CMAKE_CUDA_ARCHITECTURES=52 --cmake_extra_defines onnxruntime_BUILD_UNIT_TESTS=OFF
        msbuildPlatform: x64
        isX86: false
        job_name_suffix: x64_RelWithDebInfo
        RunOnnxRuntimeTests: false
        RunStaticCodeAnalysis: false
        ORT_EP_NAME: CUDA # It doesn't really matter which EP is selected here since this stage is for documentation.
        MachinePool: onnxruntime-Win2019-GPU
<<<<<<< HEAD
        DocUpdateNeeded: true
=======
        DocUpdateNeeded: true
>>>>>>> acaad447
<|MERGE_RESOLUTION|>--- conflicted
+++ resolved
@@ -58,10 +58,6 @@
         ORT_EP_NAME: DML
         MachinePool: onnxruntime-Win2019-GPU-dml
 
-<<<<<<< HEAD
-
-=======
->>>>>>> acaad447
 - stage: kernelDocumentation
   dependsOn: []
   jobs:
@@ -78,8 +74,4 @@
         RunStaticCodeAnalysis: false
         ORT_EP_NAME: CUDA # It doesn't really matter which EP is selected here since this stage is for documentation.
         MachinePool: onnxruntime-Win2019-GPU
-<<<<<<< HEAD
-        DocUpdateNeeded: true
-=======
-        DocUpdateNeeded: true
->>>>>>> acaad447
+        DocUpdateNeeded: true