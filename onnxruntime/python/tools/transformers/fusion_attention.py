--- conflicted
+++ resolved
@@ -341,17 +341,8 @@
         kw = NumpyHelper.to_array(k_weight)
         vw = NumpyHelper.to_array(v_weight)
 
-<<<<<<< HEAD
         # assert q and k have same shape as expected
         assert qw.shape == kw.shape
-=======
-        # Check if all matrices have the same shape
-        assert qw.shape == kw.shape == vw.shape or qw.shape == kw.shape
-
-        if qw.shape == kw.shape and qw.shape != vw.shape:
-            return self.create_attention_node_varied_weights(mask_index, q_matmul, k_matmul, v_matmul, q_add, k_add, v_add,
-                        num_heads, hidden_size, q_hidden_size, k_hidden_size, input, output)
->>>>>>> 614fdbef
 
         qw_in_size = qw.shape[0]
         kw_in_size = kw.shape[0]
@@ -388,15 +379,9 @@
         kb = NumpyHelper.to_array(k_bias)
         vb = NumpyHelper.to_array(v_bias)
 
-<<<<<<< HEAD
         q_bias_shape = np.prod(qb.shape)
         k_bias_shape = np.prod(kb.shape)
         v_bias_shape = np.prod(vb.shape)
-=======
-        # 1d bias shape: [outsize,]. 2d bias shape: [a, b] where a*b = out_size
-        assert qb.shape == kb.shape == vb.shape or qb.shape == kb.shape
-        assert np.prod(qb.shape) == out_size
->>>>>>> 614fdbef
 
         assert q_bias_shape == k_bias_shape == qw_out_size
         assert v_bias_shape == vw_out_size
@@ -524,7 +509,6 @@
  
         is_distill = False
         is_distill_add = False
-<<<<<<< HEAD
         qk_paths = {
             "path1": (['Softmax', 'Add', 'Div', 'MatMul'], [0, 0, None, 0]),
             "path2": (['Softmax', 'Add', 'Mul', 'MatMul'], [0, 0, None, 0]),
@@ -546,21 +530,6 @@
         if qk_nodes is None:
             logger.debug("fuse_attention: failed to match qk path")
             return
-=======
-        qk_nodes = self.model.match_parent_path(matmul_qkv, ['Softmax', 'Add', 'Div', 'MatMul'], [0, 0, None, 0])
-        if qk_nodes is None:
-            qk_nodes = self.model.match_parent_path(matmul_qkv, ['Softmax', 'Add', 'Mul', 'MatMul'], [0, 0, None, 0])
-            if qk_nodes is None:
-                qk_nodes = self.model.match_parent_path(matmul_qkv, ['Softmax', 'Where', 'MatMul', 'Div'], [0, 0, 2, 0])
-                if qk_nodes is None:
-                    qk_nodes = self.model.match_parent_path(matmul_qkv, ['Softmax', 'Add', 'Where', 'MatMul'], [0, 0, 0, 2])
-                    if qk_nodes is None:
-                        logger.debug("fuse_attention: failed to match qk path")
-                        return
-                    is_distill_add = True
-                else:
-                    is_distill = True
->>>>>>> 614fdbef
 
         add_qk = None
         matmul_qk = None
@@ -568,11 +537,7 @@
         if is_distill:
             (_, where_qk, matmul_qk, _) = qk_nodes
         elif is_distill_add:
-<<<<<<< HEAD
             (_, _, where_qk, matmul_qk) = qk_nodes
-=======
-            (_, add_qk, where_qk, matmul_qk) = qk_nodes
->>>>>>> 614fdbef
         else:
             (_, add_qk, _, matmul_qk) = qk_nodes
 
@@ -606,14 +571,9 @@
                                                               (['Cast', 'Expand', 'Reshape', 'Equal'], [0, 0, 0, 0])],
                                                              output_name_to_node)
         elif is_distill_add:
-<<<<<<< HEAD
             _, mask_nodes, _ = self.model.match_parent_paths(
                 where_qk, [(['Cast', 'Equal', 'Unsqueeze', 'Unsqueeze'], [0, 0, 0, 0]),
                            (['Equal', 'Unsqueeze', 'Unsqueeze'], [0, 0, 0])], output_name_to_node)
-=======
-            mask_nodes = self.model.match_parent_path(where_qk, ['Cast', 'Equal', 'Unsqueeze', 'Unsqueeze'],
-                                                             [0, 0, 0, 0])
->>>>>>> 614fdbef
         else:
             _, mask_nodes, _ = self.model.match_parent_paths(
                 add_qk, [(['Mul', 'Sub', 'Cast', 'Unsqueeze', 'Unsqueeze'], [None, 0, 1, 0, 0]),
@@ -622,44 +582,17 @@
             logger.debug("fuse_attention: failed to match mask path")
             return
 
-<<<<<<< HEAD
-=======
-        #following line: matmul_v.input[0] is repeated twice
-        first_step = False
->>>>>>> 614fdbef
         if matmul_v.input[0] == root_input and matmul_q.input[0] == root_input and matmul_k.input[0] == root_input:
             mask_index = self.attention_mask.process_mask(mask_nodes[-1].input[0])
 
             attention_last_node = reshape_qkv if einsum_node is None else transpose_qkv
 
-<<<<<<< HEAD
             q_num_heads, q_hidden_size = self.get_num_heads_and_hidden_size(reshape_q)
             # number of heads are same for all the paths, hence to create attention node, we pass the q_num_heads
             # the input_hidden_size represents the input hidden size, this is used as needed but hidden sizes for Q, K are extracted appropriately
             new_node = self.create_attention_node(mask_index, matmul_q, matmul_k, matmul_v, add_q, add_k, add_v,
                                                   q_num_heads, self.hidden_size, root_input,
                                                   attention_last_node.output[0])
-=======
-            num_heads_v, hidden_size_v = self.get_num_heads_and_hidden_size(reshape_v)
-            num_heads_q, hidden_size_q = self.get_num_heads_and_hidden_size(reshape_q)
-            num_heads_k, hidden_size_k = self.get_num_heads_and_hidden_size(reshape_k)
-            
-            assert num_heads_v == num_heads_q == num_heads_k
-
-            if num_heads_v <= 0 or hidden_size_v <= 0 or (hidden_size_v % num_heads_v) != 0:
-                logger.debug("fuse_attention: failed to detect num_heads or hidden_size")
-                return
-
-            if first_step == True:
-                print("First step is true")
-                self.update_attention(mask_index, matmul_q, matmul_k, matmul_v, add_q, add_k, add_v,
-                                                  num_heads_v, hidden_size_v, root_input, attention_last_node.output[0])
-                return
-
-            new_node = self.create_attention_node(mask_index, matmul_q, matmul_k, matmul_v, add_q, add_k, add_v,
-                                                  num_heads_v, hidden_size_v, hidden_size_q, hidden_size_k,
-                                                  root_input, attention_last_node.output[0])
->>>>>>> 614fdbef
             if new_node is None:
                 return
 
@@ -674,13 +607,8 @@
                 shape_tensor = helper.make_tensor(name="shape_modified_tensor" + unique_index,
                                                   data_type=TensorProto.INT64,
                                                   dims=[4],
-<<<<<<< HEAD
                                                   vals=np.int64([0, 0, q_num_heads,
                                                                  int(q_hidden_size / q_num_heads)]).tobytes(),
-=======
-                                                  vals=np.int64([0, 0, num_heads_v,
-                                                                 int(hidden_size_v / num_heads_v)]).tobytes(),
->>>>>>> 614fdbef
                                                   raw=True)
                 self.model.add_initializer(shape_tensor, self.this_graph_name)
                 self.model.add_node(
