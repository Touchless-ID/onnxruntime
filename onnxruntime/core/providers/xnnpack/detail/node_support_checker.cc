--- conflicted
+++ resolved
@@ -97,14 +97,8 @@
       {"MaxPool", MaxPool::IsMaxPoolOnnxNodeSupported},
       {"AveragePool", AveragePool::IsAveragePoolOnnxNodeSupported},
       {"Softmax", Softmax::IsSoftmaxOnnxNodeSupported},
-<<<<<<< HEAD
-      {"Gemm", Gemm::IsOnnxNodeSupported},
-      {"MatMul", MatMul::IsOnnxNodeSupported}
-
-=======
       {"Gemm", Gemm::IsGemmOnnxNodeSupported},
       {"MatMul", MatMul::IsMatMulOnnxNodeSupported},
->>>>>>> a136d39a
   };
 
   bool supported = false;
