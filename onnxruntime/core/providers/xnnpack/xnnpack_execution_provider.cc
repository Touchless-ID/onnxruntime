// Copyright (c) Microsoft Corporation. All rights reserved.
// Licensed under the MIT License.

#include <string_view>
#include <unordered_map>
#include <unordered_set>
#include <utility>

#include "core/graph/function_utils.h"
#include "xnnpack_execution_provider.h"
#include "detail/utils.h"
#include "detail/node_support_checker.h"

#include "core/framework/compute_capability.h"
#include "core/framework/kernel_registry.h"
#include "core/providers/shared/node_unit/node_unit.h"

namespace onnxruntime {

namespace xnnpack {
template <>
KernelCreateInfo BuildKernelCreateInfo<void>() {
  KernelCreateInfo info;
  return info;
}

#define KERNEL_CREATE_INFO_VERSIONED(Domain, Start, End, Op) \
  BuildKernelCreateInfo<                             \
      ONNX_OPERATOR_VERSIONED_KERNEL_CLASS_NAME(kXnnpackExecutionProvider, Domain, Start, End, Op)>

#define KERNEL_CREATE_INFO(Domain, Start, Op) \
  BuildKernelCreateInfo<              \
      ONNX_OPERATOR_KERNEL_CLASS_NAME(kXnnpackExecutionProvider, Domain, Start, Op)>

#define KERNEL_CREATE_INFO_TYPED(Start, type, Op) \
  BuildKernelCreateInfo<                          \
      ONNX_OPERATOR_TYPED_KERNEL_CLASS_NAME(kXnnpackExecutionProvider, kMSInternalNHWCDomain, Start, type, Op)>

class ONNX_OPERATOR_KERNEL_CLASS_NAME(kXnnpackExecutionProvider, kMSInternalNHWCDomain, 11, Conv);
class ONNX_OPERATOR_VERSIONED_KERNEL_CLASS_NAME(kXnnpackExecutionProvider, kMSInternalNHWCDomain, 11, 11, MaxPool);
class ONNX_OPERATOR_KERNEL_CLASS_NAME(kXnnpackExecutionProvider, kMSInternalNHWCDomain, 12, MaxPool);
class ONNX_OPERATOR_KERNEL_CLASS_NAME(kXnnpackExecutionProvider, kMSInternalNHWCDomain, 11, AveragePool);
class ONNX_OPERATOR_VERSIONED_KERNEL_CLASS_NAME(kXnnpackExecutionProvider, kOnnxDomain, 1, 12, Softmax);
class ONNX_OPERATOR_KERNEL_CLASS_NAME(kXnnpackExecutionProvider, kOnnxDomain, 13, Softmax);

class ONNX_OPERATOR_TYPED_KERNEL_CLASS_NAME(kXnnpackExecutionProvider, kMSInternalNHWCDomain, 10, uint8_t, QLinearConv);
class ONNX_OPERATOR_TYPED_KERNEL_CLASS_NAME(kXnnpackExecutionProvider, kMSInternalNHWCDomain, 10, int8_t, QLinearConv);
class ONNX_OPERATOR_KERNEL_CLASS_NAME(kXnnpackExecutionProvider, kMSInternalNHWCDomain, 1, QLinearAveragePool);
class ONNX_OPERATOR_KERNEL_CLASS_NAME(kXnnpackExecutionProvider,
                                      kDynamicDomainByCreate, 1, QLinearSoftmax);

class ONNX_OPERATOR_VERSIONED_KERNEL_CLASS_NAME(kXnnpackExecutionProvider, kOnnxDomain, 7, 12, Gemm);
class ONNX_OPERATOR_KERNEL_CLASS_NAME(kXnnpackExecutionProvider, kOnnxDomain, 13, Gemm);

class ONNX_OPERATOR_VERSIONED_KERNEL_CLASS_NAME(kXnnpackExecutionProvider, kOnnxDomain, 7, 12, MatMul);
class ONNX_OPERATOR_KERNEL_CLASS_NAME(kXnnpackExecutionProvider, kOnnxDomain, 13, MatMul);

std::unique_ptr<KernelRegistry> RegisterKernels() {
  auto kernel_registry = std::make_unique<onnxruntime::KernelRegistry>();

  static const BuildKernelCreateInfoFn function_table[] = {
      BuildKernelCreateInfo<void>,  // default entry to avoid the list becoming empty after ops-reducing
<<<<<<< HEAD
      KERNEL_CREATE_INFO(kMSInternalNHWCDomain, 11, Conv),

      KERNEL_CREATE_INFO_VERSIONED(kMSInternalNHWCDomain, 11, 11, MaxPool),
      KERNEL_CREATE_INFO(kMSInternalNHWCDomain, 12, MaxPool),

      KERNEL_CREATE_INFO_VERSIONED(kOnnxDomain, 7, 12, Gemm),
      KERNEL_CREATE_INFO(kOnnxDomain, 13, Gemm),

      KERNEL_CREATE_INFO_VERSIONED(kOnnxDomain, 7, 12, MatMul),
      KERNEL_CREATE_INFO(kOnnxDomain, 13, MatMul)
=======
      KERNEL_CREATE_INFO(11, Conv),
      KERNEL_CREATE_INFO_VERSIONED(11, 11, MaxPool),
      KERNEL_CREATE_INFO(12, MaxPool),
      KERNEL_CREATE_INFO(11, AveragePool),
      // layout insensitive, use ONNX-domain directly
      BuildKernelCreateInfo<
          ONNX_OPERATOR_KERNEL_CLASS_NAME(kXnnpackExecutionProvider, kOnnxDomain, 13, Softmax)>,
      BuildKernelCreateInfo<
          ONNX_OPERATOR_VERSIONED_KERNEL_CLASS_NAME(kXnnpackExecutionProvider, kOnnxDomain, 1, 12, Softmax)>,

      //  quantization op
      KERNEL_CREATE_INFO_TYPED(10, uint8_t, QLinearConv),
      KERNEL_CREATE_INFO_TYPED(10, int8_t, QLinearConv),
      KERNEL_CREATE_INFO(1, QLinearAveragePool),
      BuildKernelCreateInfo<
          ONNX_OPERATOR_KERNEL_CLASS_NAME(kXnnpackExecutionProvider, kDynamicDomainByCreate, 1, QLinearSoftmax)>,
>>>>>>> bee49dd1
  };

  for (auto& function_table_entry : function_table) {
    KernelCreateInfo info = function_table_entry();
    if (info.kernel_def != nullptr) {  // filter disabled entries where type is void
      ORT_THROW_IF_ERROR(kernel_registry->Register(std::move(info)));
    }
  }

  return kernel_registry;
}

}  // namespace xnnpack

using namespace xnnpack;

XnnpackExecutionProvider::XnnpackExecutionProvider(const XnnpackExecutionProviderInfo& info)
    : IExecutionProvider{kXnnpackExecutionProvider, true} {
  if (info.xnn_thread_pool_size > 1) {
    // pthreadpool is independent of ort-threadpoool, so we have to disable cpu spinning for ort-threadpool.
    // otherwise, the pthreadpool will be starved and harm performance a lot.
    xnnpack_thread_pool_ = pthreadpool_create(static_cast<size_t>(info.xnn_thread_pool_size));
  }
}

// implement RegisterAllocator to test/validate sharing the CPU EP's allocator
void XnnpackExecutionProvider::RegisterAllocator(AllocatorManager& allocator_manager) {
  OrtDevice cpu_device{OrtDevice::CPU, OrtDevice::MemType::DEFAULT, DEFAULT_CPU_ALLOCATOR_DEVICE_ID};

  // if EP is used in multiple inference sessions we may already have an allocator. if so use that.
  auto cpu_alloc = GetAllocator(cpu_device.Id(), OrtMemTypeDefault);
  if (!cpu_alloc) {
    // use shared allocator if available
    cpu_alloc = allocator_manager.GetAllocator(OrtMemTypeDefault, cpu_device);

    if (!cpu_alloc) {
      // create our allocator
      AllocatorCreationInfo allocator_info(
          [](int) {
            return std::make_unique<CPUAllocator>(OrtMemoryInfo(kXnnpackExecutionProvider,
                                                                OrtAllocatorType::OrtDeviceAllocator));
          });

      cpu_alloc = CreateAllocator(allocator_info);
      // enable sharing of our allocator
      allocator_manager.InsertAllocator(cpu_alloc);
    }

    InsertAllocator(cpu_alloc);
  }

  // TODO: Create `struct xnn_allocator` that wraps cpu_allocator, and provide in the call to xnn_initialize so that
  //       xnnpack is using the ORT allocator.
  xnn_status st = xnn_initialize(nullptr);
  if (st != xnn_status_success) {
    ORT_THROW("XNNPACK initialization failed with status ", st);
  }
}

// For ops are not lay-out sensitive and does not defined in
// onnx-domain, it will be created dynamicly
static bool RequestDynamicSchema(const NodeUnit& node_unit) {
  static const InlinedHashSet<std::string_view> dynamic_schema_set = {"QLinearSoftmax"};
  std::string key = node_unit.UnitType() == NodeUnit::Type::QDQGroup
                        ? "QLinear" + node_unit.OpType()
                        : node_unit.OpType();
  return dynamic_schema_set.contains(key);
}

// Add Compute Capability for the second call. All target nodes have the tag of "XnnpackExecutionProvider"
// after the first call. So we are going to do QDQ fusion in the second call
// All nodes was collected in one sub_graph
static void AddComputeCapabilityForNodeUnit(const NodeUnit& node_unit,
                                            const std::function<void(std::unique_ptr<IndexedSubGraph>)>& adder,
                                            std::unordered_map<const Node*, const NodeUnit*>& supported_map) {
  std::unique_ptr<IndexedSubGraph> sub_graph = std::make_unique<IndexedSubGraph>();
  auto process_node = [&sub_graph, &supported_map, &node_unit](const Node& node) {
    sub_graph->nodes.push_back(node.Index());
    supported_map.emplace(&node, &node_unit);
  };

  if (node_unit.UnitType() == NodeUnit::Type::QDQGroup) {
    for (const auto* node_i : node_unit.GetAllNodesInGroup()) {
      process_node(*node_i);
    }
    sub_graph->SetMetaDef(FuseQDQGroup(node_unit));
  } else {
    process_node(node_unit.GetNode());
  }

  sub_graph->schema_source = RequestDynamicSchema(node_unit)
                                 ? IndexedSubGraph::SourceOfSchema::REUSE_OR_CREATE
                                 : IndexedSubGraph::SourceOfSchema::EXISTING;
  adder(std::move(sub_graph));
}

// The first call to add compute capability in GetCapability, we just tell this all nodes in nodeunit
// are supported by Xnnpack EP as long as it's target node is supported.
// One node in one sub_graph separately
static void AddComputeCapabilityForEachNodeInNodeUnit(
    const NodeUnit& node_unit,
    std::function<void(std::unique_ptr<IndexedSubGraph>)> adder,
    std::unordered_map<const Node*, const NodeUnit*>& supported_map) {
  auto process_node = [&adder, &node_unit, &supported_map](const Node& node) {
    std::unique_ptr<IndexedSubGraph> sub_graph = std::make_unique<IndexedSubGraph>();
    sub_graph->nodes.push_back(node.Index());
    adder(std::move(sub_graph));
    supported_map.emplace(&node, &node_unit);
  };
  for (const auto* node_i : node_unit.GetAllNodesInGroup()) {
    process_node(*node_i);
  }
}

std::vector<std::unique_ptr<ComputeCapability>> XnnpackExecutionProvider::GetCapability(
    const onnxruntime::GraphViewer& graph,
    const IKernelLookup& /*kernel_lookup*/) const {
  std::vector<std::unique_ptr<ComputeCapability>> capabilities;

  std::shared_ptr<KernelRegistry> registry = GetKernelRegistry();
  std::unordered_map<const Node*, const NodeUnit*> supported_node_unit_map;
  NodeSupportChecker checker{graph, supported_node_unit_map};
  std::unordered_map<const NodeUnit*, ComputeCapability*> node_to_compute_capability;

  // Get all the NodeUnits in the GraphViewer so we can check if something is in a QDQ node group
  std::vector<std::unique_ptr<NodeUnit>> node_unit_holder;
  std::unordered_map<const Node*, const NodeUnit*> node_unit_map;
  std::tie(node_unit_holder, node_unit_map) = GetAllNodeUnits(graph);

  // This holds the result of whether a NodeUnit is supported or not,
  // to prevent nodes in a NodeUnit being checked for multiple times
  std::unordered_map<const NodeUnit*, bool> node_unit_supported_result;
  node_unit_supported_result.reserve(node_unit_holder.size());
  for (NodeIndex idx : graph.GetNodesInTopologicalOrder()) {
    const Node* n = graph.GetNode(idx);
    if (n == nullptr) {
      continue;
    }
    // if node is part of a QDQ group,
    // we will mark it compatible in the first call as long as we support the target node.
    const NodeUnit& node_unit = *node_unit_map[n];

    bool request_node = false;
    // any node in NodeUnit will trigger IsNodeSupported, so we just check once.
    if (node_unit_supported_result.count(&node_unit)) {
      continue;
    } else if (node_unit.GetNode().GetExecutionProviderType() == "") {
      // unassigned node.
      // check if this is an ONNX operator that we have an NHWC xnnpack kernel for.
      if (checker.IsNodeSupported(node_unit)) {
        request_node = true;
      } else {
        // see if it's an activation we can fuse with a node we support. note that we can only do this after
        // the layout transform as we need to fuse with the NWHC op that we have the real kernel for.
        const NodeUnit* fuse_with = checker.IsNodeSupportedWithFusion(node_unit);
        if (fuse_with) {
          // add new MetaDef to existing ComputeCapability.
          // we know an entry must exist in node_to_compute_capability as we update supported_node_unit_map
          // when creating the ComputeCapability, and the logic in IsNodeSupportedWithFusion
          // checks the fuse_with node is in supported_node_unit_map.
          auto iter = node_to_compute_capability.find(fuse_with);
          ORT_ENFORCE(iter != node_to_compute_capability.cend(),
                      "node_to_compute_capability is not in sync with supported_node_unit_map.");

          // update the MetaDef to cover the nodes being fused.
          // the fused node will have OpType:'Conv' and Domain:kMSInternalNHWCDomain.
          // GraphPartitioner will match the statically registered xnnpack NHWC Conv kernel instead of
          // calling IExecutionProvider::Compile
          ComputeCapability& capability = *iter->second;
          capability.sub_graph->SetMetaDef(FuseActivation(*fuse_with, node_unit, graph));
          capability.sub_graph->nodes.push_back(node_unit.Index());
          capability.sub_graph->schema_source = IndexedSubGraph::SourceOfSchema::EXISTING;
        }
      }
    } else if (node_unit.GetNode().GetExecutionProviderType() == Type()) {
      // second call to GetCapability after layout changes.
      // as we requested the node in the first call, it should be supported in the second call.
      request_node = true;
    } else {
      // node belongs to another EP
      continue;
    }
    node_unit_supported_result[&node_unit] = request_node;
    if (request_node) {
      // Create ComputeCapability from IndexedSubGraph and add
      auto add_capability = [&](std::unique_ptr<IndexedSubGraph> sub_graph) {
        capabilities.push_back(std::make_unique<ComputeCapability>(std::move(sub_graph)));
        node_to_compute_capability.insert({&node_unit, capabilities.back().get()});
      };

      // first pass: add ComputeCapability for all individual nodes in NodeUnit
      if (node_unit.GetNode().GetExecutionProviderType().empty()) {
        AddComputeCapabilityForEachNodeInNodeUnit(node_unit, add_capability, supported_node_unit_map);
      } else {  // == Type()
        // second pass: add single ComputeCapability for all nodes in NodeUnit so any QDQ node groups get fused
        // Activation fusion happens later
        AddComputeCapabilityForNodeUnit(node_unit, add_capability, supported_node_unit_map);
      }
    }
  }

  // FUTURE: finding nodes to compile can be inserted here and added to the ComputeCapability instances returned.
  // GraphPartitioner can handle a mix of static and compiled kernels.

  return capabilities;
}

std::shared_ptr<KernelRegistry> XnnpackExecutionProvider::GetKernelRegistry() const {
  static std::shared_ptr<KernelRegistry> registry = xnnpack::RegisterKernels();
  return registry;
}

XnnpackExecutionProvider::~XnnpackExecutionProvider() {
  xnn_deinitialize();
  pthreadpool_destroy(xnnpack_thread_pool_);
}

}  // namespace onnxruntime<|MERGE_RESOLUTION|>--- conflicted
+++ resolved
@@ -24,13 +24,13 @@
   return info;
 }
 
-#define KERNEL_CREATE_INFO_VERSIONED(Domain, Start, End, Op) \
+#define KERNEL_CREATE_INFO_VERSIONED(Start, End, Op) \
   BuildKernelCreateInfo<                             \
-      ONNX_OPERATOR_VERSIONED_KERNEL_CLASS_NAME(kXnnpackExecutionProvider, Domain, Start, End, Op)>
-
-#define KERNEL_CREATE_INFO(Domain, Start, Op) \
+      ONNX_OPERATOR_VERSIONED_KERNEL_CLASS_NAME(kXnnpackExecutionProvider, kMSInternalNHWCDomain, Start, End, Op)>
+
+#define KERNEL_CREATE_INFO(Start, Op) \
   BuildKernelCreateInfo<              \
-      ONNX_OPERATOR_KERNEL_CLASS_NAME(kXnnpackExecutionProvider, Domain, Start, Op)>
+      ONNX_OPERATOR_KERNEL_CLASS_NAME(kXnnpackExecutionProvider, kMSInternalNHWCDomain, Start, Op)>
 
 #define KERNEL_CREATE_INFO_TYPED(Start, type, Op) \
   BuildKernelCreateInfo<                          \
@@ -60,18 +60,6 @@
 
   static const BuildKernelCreateInfoFn function_table[] = {
       BuildKernelCreateInfo<void>,  // default entry to avoid the list becoming empty after ops-reducing
-<<<<<<< HEAD
-      KERNEL_CREATE_INFO(kMSInternalNHWCDomain, 11, Conv),
-
-      KERNEL_CREATE_INFO_VERSIONED(kMSInternalNHWCDomain, 11, 11, MaxPool),
-      KERNEL_CREATE_INFO(kMSInternalNHWCDomain, 12, MaxPool),
-
-      KERNEL_CREATE_INFO_VERSIONED(kOnnxDomain, 7, 12, Gemm),
-      KERNEL_CREATE_INFO(kOnnxDomain, 13, Gemm),
-
-      KERNEL_CREATE_INFO_VERSIONED(kOnnxDomain, 7, 12, MatMul),
-      KERNEL_CREATE_INFO(kOnnxDomain, 13, MatMul)
-=======
       KERNEL_CREATE_INFO(11, Conv),
       KERNEL_CREATE_INFO_VERSIONED(11, 11, MaxPool),
       KERNEL_CREATE_INFO(12, MaxPool),
@@ -88,7 +76,11 @@
       KERNEL_CREATE_INFO(1, QLinearAveragePool),
       BuildKernelCreateInfo<
           ONNX_OPERATOR_KERNEL_CLASS_NAME(kXnnpackExecutionProvider, kDynamicDomainByCreate, 1, QLinearSoftmax)>,
->>>>>>> bee49dd1
+
+      BuildKernelCreateInfo<
+          ONNX_OPERATOR_KERNEL_CLASS_NAME(kXnnpackExecutionProvider, kOnnxDomain, 13, Gemm)>,
+      BuildKernelCreateInfo<
+          ONNX_OPERATOR_KERNEL_CLASS_NAME(kXnnpackExecutionProvider, kOnnxDomain, 13, MatMul)>,
   };
 
   for (auto& function_table_entry : function_table) {
