--- conflicted
+++ resolved
@@ -29,15 +29,9 @@
     ORT_RETURN_IF_ERROR(UnaryElementwise::Prepare(context, &p));                                           \
     Ctx##x func_ctx = MakeFuncCtx();                                                                       \
     Impl_##x<typename ToCudaType<T>::MappedType>(                                                          \
-<<<<<<< HEAD
-        Stream(context),                                                                                   \
-        reinterpret_cast<const typename ToCudaType<T>::MappedType*>(p.input_tensor->template Data<T>()),   \
-        reinterpret_cast<typename ToCudaType<T>::MappedType*>(p.output_tensor->template MutableData<T>()), \
-=======
-        Stream(),                                                                                          \
+        Stream(context),                                                                                          \
         reinterpret_cast<const typename ToCudaType<T>::MappedType*>(p.input_tensor->Data<T>()),   \
         reinterpret_cast<typename ToCudaType<T>::MappedType*>(p.output_tensor->MutableData<T>()), \
->>>>>>> b39257a5
         &func_ctx, p.output_tensor->Shape().Size());                                                       \
                                                                                                            \
     return Status::OK();                                                                                   \
